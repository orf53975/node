--- conflicted
+++ resolved
@@ -10,15 +10,9 @@
 	return &idmFake{}
 }
 
-<<<<<<< HEAD
-func (fakeIdm *IdentityManagerFake) CreateNewIdentity(_ string) (dto.Identity, error) {
-	id := dto.Identity("0x000000000000000000000000000000000000000A")
+func (fakeIdm *idmFake) CreateNewIdentity(_ string) (dto.Identity, error) {
+	id := dto.Identity("0x000000000000000000000000000000000000bEEF")
 	return id, nil
-=======
-func (fakeIdm *idmFake) CreateNewIdentity(_ string) (*dto.Identity, error) {
-	id := dto.Identity("0x000000000000000000000000000000000000bEEF")
-	return &id, nil
->>>>>>> 3844da19
 }
 func (fakeIdm *idmFake) GetIdentities() []dto.Identity {
 	accountList := []dto.Identity{
@@ -28,11 +22,7 @@
 
 	return accountList
 }
-<<<<<<< HEAD
-func (fakeIdm *IdentityManagerFake) GetIdentity(string) dto.Identity {
-=======
-func (fakeIdm *idmFake) GetIdentity(string) *dto.Identity {
->>>>>>> 3844da19
+func (fakeIdm *idmFake) GetIdentity(string) dto.Identity {
 	id := dto.Identity("0x000000000000000000000000000000000000000A")
 	return id
 }
